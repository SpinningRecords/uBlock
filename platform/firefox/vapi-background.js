/*******************************************************************************

    µBlock - a browser extension to block requests.
    Copyright (C) 2014 The µBlock authors

    This program is free software: you can redistribute it and/or modify
    it under the terms of the GNU General Public License as published by
    the Free Software Foundation, either version 3 of the License, or
    (at your option) any later version.

    This program is distributed in the hope that it will be useful,
    but WITHOUT ANY WARRANTY; without even the implied warranty of
    MERCHANTABILITY or FITNESS FOR A PARTICULAR PURPOSE.  See the
    GNU General Public License for more details.

    You should have received a copy of the GNU General Public License
    along with this program.  If not, see {http://www.gnu.org/licenses/}.

    Home: https://github.com/gorhill/uBlock
*/

/* jshint esnext: true, bitwise: false */
/* global self, Components, punycode */

// For background page

/******************************************************************************/

(function() {

'use strict';

/******************************************************************************/

const {classes: Cc, interfaces: Ci, utils: Cu} = Components;
const {Services} = Cu.import('resource://gre/modules/Services.jsm', null);

/******************************************************************************/

var vAPI = self.vAPI = self.vAPI || {};
vAPI.firefox = true;
vAPI.fennec = Services.appinfo.ID === '{aa3c5121-dab2-40e2-81ca-7ea25febc110}';

/******************************************************************************/

vAPI.app = {
    name: 'µBlock',
    version: location.hash.slice(1)
};

/******************************************************************************/

vAPI.app.restart = function() {
    // Listening in bootstrap.js
    Cc['@mozilla.org/childprocessmessagemanager;1']
        .getService(Ci.nsIMessageSender)
        .sendAsyncMessage(location.host + '-restart');
};

/******************************************************************************/

// List of things that needs to be destroyed when disabling the extension
// Only functions should be added to it

var cleanupTasks = [];

/******************************************************************************/

var SQLite = {
    open: function() {
        var path = Services.dirsvc.get('ProfD', Ci.nsIFile);
        path.append('extension-data');

        if ( !path.exists() ) {
            path.create(Ci.nsIFile.DIRECTORY_TYPE, parseInt('0774', 8));
        }

        if ( !path.isDirectory() ) {
            throw Error('Should be a directory...');
        }

        path.append(location.host + '.sqlite');
        this.db = Services.storage.openDatabase(path);
        this.db.executeSimpleSQL(
            'CREATE TABLE IF NOT EXISTS settings' +
            '(name TEXT PRIMARY KEY NOT NULL, value TEXT);'
        );

        cleanupTasks.push(function() {
            // VACUUM somewhere else, instead on unload?
            SQLite.run('VACUUM');
            SQLite.db.asyncClose();
        });
    },

    run: function(query, values, callback) {
        if ( !this.db ) {
            this.open();
        }

        var result = {};

        query = this.db.createAsyncStatement(query);

        if ( Array.isArray(values) && values.length ) {
            var i = values.length;

            while ( i-- ) {
                query.bindByIndex(i, values[i]);
            }
        }

        query.executeAsync({
            handleResult: function(rows) {
                if ( !rows || typeof callback !== 'function' ) {
                    return;
                }

                var row;

                while ( row = rows.getNextRow() ) {
                    // we assume that there will be two columns, since we're
                    // using it only for preferences
                    result[row.getResultByIndex(0)] = row.getResultByIndex(1);
                }
            },
            handleCompletion: function(reason) {
                if ( typeof callback === 'function' && reason === 0 ) {
                    callback(result);
                }
            },
            handleError: function(error) {
                console.error('SQLite error ', error.result, error.message);
            }
        });
    }
};

/******************************************************************************/

vAPI.storage = {
    QUOTA_BYTES: 100 * 1024 * 1024,

    sqlWhere: function(col, params) {
        if ( params > 0 ) {
            params = new Array(params + 1).join('?, ').slice(0, -2);
            return ' WHERE ' + col + ' IN (' + params + ')';
        }

        return '';
    },

    get: function(details, callback) {
        if ( typeof callback !== 'function' ) {
            return;
        }

        var values = [], defaults = false;

        if ( details !== null ) {
            if ( Array.isArray(details) ) {
                values = details;
            } else if ( typeof details === 'object' ) {
                defaults = true;
                values = Object.keys(details);
            } else {
                values = [details.toString()];
            }
        }

        SQLite.run(
            'SELECT * FROM settings' + this.sqlWhere('name', values.length),
            values,
            function(result) {
                var key;

                for ( key in result ) {
                    result[key] = JSON.parse(result[key]);
                }

                if ( defaults ) {
                    for ( key in details ) {
                        if ( result[key] === undefined ) {
                            result[key] = details[key];
                        }
                    }
                }

                callback(result);
            }
        );
    },

    set: function(details, callback) {
        var key, values = [], placeholders = [];

        for ( key in details ) {
            if ( !details.hasOwnProperty(key) ) {
                continue;
            }
            values.push(key);
            values.push(JSON.stringify(details[key]));
            placeholders.push('?, ?');
        }

        if ( !values.length ) {
            return;
        }

        SQLite.run(
            'INSERT OR REPLACE INTO settings (name, value) SELECT ' +
                placeholders.join(' UNION SELECT '),
            values,
            callback
        );
    },

    remove: function(keys, callback) {
        if ( typeof keys === 'string' ) {
            keys = [keys];
        }

        SQLite.run(
            'DELETE FROM settings' + this.sqlWhere('name', keys.length),
            keys,
            callback
        );
    },

    clear: function(callback) {
        SQLite.run('DELETE FROM settings');
        SQLite.run('VACUUM', null, callback);
    },

    getBytesInUse: function(keys, callback) {
        if ( typeof callback !== 'function' ) {
            return;
        }

        SQLite.run(
            'SELECT "size" AS size, SUM(LENGTH(value)) FROM settings' +
                this.sqlWhere('name', Array.isArray(keys) ? keys.length : 0),
            keys,
            function(result) {
                callback(result.size);
            }
        );
    }
};

/******************************************************************************/

var windowWatcher = {
    onReady: function(e) {
        if ( e ) {
            this.removeEventListener(e.type, windowWatcher.onReady);
        }

        var wintype = this.document.documentElement.getAttribute('windowtype');

        if ( wintype !== 'navigator:browser' ) {
            return;
        }

        var tabContainer;
        var tabBrowser = getTabBrowser(this);

        if ( !tabBrowser ) {
            return;
        }

        if ( tabBrowser.deck ) {
            // Fennec
            tabContainer = tabBrowser.deck;
        } else if ( tabBrowser.tabContainer ) {
            // desktop Firefox
            tabContainer = tabBrowser.tabContainer;
            tabBrowser.addTabsProgressListener(tabWatcher);
            vAPI.contextMenu.register(this.document);
        } else {
            return;
        }

        tabContainer.addEventListener('TabClose', tabWatcher.onTabClose);
        tabContainer.addEventListener('TabSelect', tabWatcher.onTabSelect);

        // when new window is opened TabSelect doesn't run on the selected tab?
    },

    observe: function(win, topic) {
        if ( topic === 'domwindowopened' ) {
            win.addEventListener('DOMContentLoaded', this.onReady);
        }
    }
};

/******************************************************************************/

var tabWatcher = {
    SAME_DOCUMENT: Ci.nsIWebProgressListener.LOCATION_CHANGE_SAME_DOCUMENT,

    onTabClose: function({target}) {
        // target is tab in Firefox, browser in Fennec
        var tabId = vAPI.tabs.getTabId(target);
        vAPI.tabs.onClosed(tabId);
        delete vAPI.toolbarButton.tabs[tabId];
    },

    onTabSelect: function({target}) {
        // target is tab in Firefox, browser in Fennec
        var URI = (target.linkedBrowser || target).currentURI;
        var aboutPath = URI.schemeIs('about') && URI.path;
        var tabId = vAPI.tabs.getTabId(target);

        if ( !aboutPath || (aboutPath !== 'blank' && aboutPath !== 'newtab') ) {
            vAPI.setIcon(tabId, getOwnerWindow(target));
            return;
        }

        vAPI.tabs.onNavigation({
            frameId: 0,
            tabId: tabId,
            url: URI.asciiSpec
        });
    },

    onLocationChange: function(browser, webProgress, request, location, flags) {
        if ( !webProgress.isTopLevel ) {
            return;
        }

        var tabId = vAPI.tabs.getTabId(browser);

        // LOCATION_CHANGE_SAME_DOCUMENT = "did not load a new document"
        if ( flags & this.SAME_DOCUMENT ) {
            vAPI.tabs.onUpdated(tabId, {url: location.asciiSpec}, {
                frameId: 0,
                tabId: tabId,
                url: browser.currentURI.asciiSpec
            });
            return;
        }

        // https://github.com/gorhill/uBlock/issues/105
        // Allow any kind of pages
        vAPI.tabs.onNavigation({
            frameId: 0,
            tabId: tabId,
            url: location.asciiSpec
        });
    },
<<<<<<< HEAD
=======

    onFennecLocationChange: function({target: doc}) {
        // Fennec "equivalent" to onLocationChange
        // note that DOMTitleChanged is selected as it fires very early
        // (before DOMContentLoaded), and it does fire even if there is no title

        var win = doc.defaultView;
        if ( win !== win.top ) {
            return;
        }

        var loc = win.location;
        /*if ( loc.protocol === 'http' || loc.protocol === 'https' ) {
            return;
        }*/

        vAPI.tabs.onNavigation({
            frameId: 0,
            tabId: getOwnerWindow(win).BrowserApp.getTabForWindow(win).id,
            url: Services.io.newURI(loc.href, null, null).asciiSpec
        });
    }
>>>>>>> 1d3205ea
};

/******************************************************************************/

vAPI.isNoTabId = function(tabId) {
    return tabId.toString() === '-1';
};

vAPI.noTabId = '-1';

/******************************************************************************/

var getTabBrowser = function(win) {
    return vAPI.fennec && win.BrowserApp || win.gBrowser || null;
};

/******************************************************************************/

var getBrowserForTab = function(tab) {
    return vAPI.fennec && tab.browser || tab.linkedBrowser || null;
};

/******************************************************************************/

var getOwnerWindow = function(target) {
    if ( target.ownerDocument ) {
        return target.ownerDocument.defaultView;
    }

    // Fennec
    for ( var win of vAPI.tabs.getWindows() ) {
        for ( var tab of win.BrowserApp.tabs) {
            if ( tab === target || tab.window === target ) {
                return win;
            }
        }
    }

    return null;
};

/******************************************************************************/

vAPI.tabs = {};

/******************************************************************************/

vAPI.tabs.registerListeners = function() {
    // onNavigation and onUpdated handled with tabWatcher.onLocationChange
    // onClosed - handled in tabWatcher.onTabClose
    // onPopup - handled in httpObserver.handlePopup

    for ( var win of this.getWindows() ) {
        windowWatcher.onReady.call(win);
    }

    Services.ww.registerNotification(windowWatcher);

    cleanupTasks.push(function() {
        Services.ww.unregisterNotification(windowWatcher);

        for ( var win of vAPI.tabs.getWindows() ) {
            vAPI.contextMenu.unregister(win.document);
            win.removeEventListener('DOMContentLoaded', windowWatcher.onReady);

            var tabContainer;
            var tabBrowser = getTabBrowser(win);
            if ( !tabBrowser ) {
                continue;
            }

            if ( tabBrowser.deck ) {
                // Fennec
                tabContainer = tabBrowser.deck;
            } else if ( tabBrowser.tabContainer ) {
                tabContainer = tabBrowser.tabContainer;
                tabBrowser.removeTabsProgressListener(tabWatcher);
            }

            tabContainer.removeEventListener('TabClose', tabWatcher.onTabClose);
            tabContainer.removeEventListener('TabSelect', tabWatcher.onTabSelect);

            // Close extension tabs
            for ( var tab of tabBrowser.tabs ) {
                var browser = getBrowserForTab(tab);
                if ( browser === null ) {
                    continue;
                }
                var URI = browser.currentURI;
                if ( URI.schemeIs('chrome') && URI.host === location.host ) {
                    vAPI.tabs._remove(tab, getTabBrowser(win));
                }
            }
        }
    });
};

/******************************************************************************/

vAPI.tabs.getTabId = function(target) {
    if ( vAPI.fennec ) {
        if ( target.browser ) {
            // target is a tab
            return target.id;
        }

        for ( var win of this.getWindows() ) {
            var tab = win.BrowserApp.getTabForBrowser(target);
            if ( tab && tab.id !== undefined ) {
                return tab.id;
            }
        }

        return -1;
    }

    if ( target.linkedPanel ) {
        // target is a tab
        return target.linkedPanel;
    }

    // target is a browser
    var i;
    var gBrowser = getOwnerWindow(target).gBrowser;

    if ( !gBrowser ) {
        return -1;
    }

    // This should be more efficient from version 35
    if ( gBrowser.getTabForBrowser ) {
        i = gBrowser.getTabForBrowser(target);
        return i ? i.linkedPanel : -1;
    }

    if ( !gBrowser.browsers ) {
        return -1;
    }

    i = gBrowser.browsers.indexOf(target);

    if ( i !== -1 ) {
        i = gBrowser.tabs[i].linkedPanel;
    }

    return i;
};

/******************************************************************************/

// If tabIds is an array, then an array of tabs will be returned,
// otherwise a single tab

vAPI.tabs.getTabsForIds = function(tabIds, tabBrowser) {
    var tabId;
    var tabs = [];
    var singleTab = !Array.isArray(tabIds);

    if ( singleTab ) {
        tabIds = [tabIds];
    }

    if ( vAPI.fennec ) {
        for ( tabId of tabIds ) {
            var tab = tabBrowser.getTabForId(tabId);
            if ( tab ) {
                tabs.push(tab);
            }
        }
    } else {
        var query = [];
        for ( tabId of tabIds ) {
            query.push('tab[linkedpanel="' + tabId + '"]');
        }
        query = query.join(',');
        tabs = [].slice.call(tabBrowser.tabContainer.querySelectorAll(query));
    }

    return singleTab ? tabs[0] || null : tabs;
};

/******************************************************************************/

vAPI.tabs.get = function(tabId, callback) {
    var tab, windows, win;

    if ( tabId === null ) {
        win = Services.wm.getMostRecentWindow('navigator:browser');
        tab = getTabBrowser(win).selectedTab;
        tabId = this.getTabId(tab);
    } else {
        windows = this.getWindows();
        for ( win of windows ) {
            tab = vAPI.tabs.getTabsForIds(tabId, getTabBrowser(win));
            if ( tab ) {
                break;
            }
        }
    }

    // For internal use
    if ( typeof callback !== 'function' ) {
        return tab;
    }

    if ( !tab ) {
        callback();
        return;
    }

    if ( !windows ) {
        windows = this.getWindows();
    }

    var browser = getBrowserForTab(tab);
    var tabBrowser = getTabBrowser(win);
<<<<<<< HEAD
    var tabIndex = vAPI.fennec
        ? tabBrowser.tabs.indexOf(tab)
        : tabBrowser.browsers.indexOf(browser);
    var tabTitle = vAPI.fennec
        ? browser.contentTitle
        : tab.label;
=======
    var tabIndex, tabTitle;
    if ( vAPI.fennec ) {
        tabIndex = tabBrowser.tabs.indexOf(tab);
        tabTitle = browser.contentTitle;
    } else {
        tabIndex = tabBrowser.browsers.indexOf(browser);
        tabTitle = tab.label;
    }
>>>>>>> 1d3205ea

    callback({
        id: tabId,
        index: tabIndex,
        windowId: windows.indexOf(win),
        active: tab === tabBrowser.selectedTab,
        url: browser.currentURI.asciiSpec,
        title: tabTitle
    });
};

/******************************************************************************/

vAPI.tabs.getAll = function(window) {
    var win, tab;
    var tabs = [];

    for ( win of this.getWindows() ) {
        if ( window && window !== win ) {
            continue;
        }

        var tabBrowser = getTabBrowser(win);
        if ( tabBrowser === null ) {
            continue;
        }

        for ( tab of tabBrowser.tabs ) {
            tabs.push(tab);
        }
    }

    return tabs;
};

/******************************************************************************/

vAPI.tabs.getWindows = function() {
    var winumerator = Services.wm.getEnumerator('navigator:browser');
    var windows = [];

    while ( winumerator.hasMoreElements() ) {
        var win = winumerator.getNext();

        if ( !win.closed ) {
            windows.push(win);
        }
    }

    return windows;
};

/******************************************************************************/

// properties of the details object:
//   url: 'URL', // the address that will be opened
//   tabId: 1, // the tab is used if set, instead of creating a new one
//   index: -1, // undefined: end of the list, -1: following tab, or after index
//   active: false, // opens the tab in background - true and undefined: foreground
//   select: true // if a tab is already opened with that url, then select it instead of opening a new one

vAPI.tabs.open = function(details) {
    if ( !details.url ) {
        return null;
    }
    // extension pages
    if ( /^[\w-]{2,}:/.test(details.url) === false ) {
        details.url = vAPI.getURL(details.url);
    }

    var win, tab, tabBrowser;

    if ( details.select ) {
        var URI = Services.io.newURI(details.url, null, null);

        for ( tab of this.getAll() ) {
            var browser = getBrowserForTab(tab);

            // Or simply .equals if we care about the fragment
            if ( URI.equalsExceptRef(browser.currentURI) === false ) {
                continue;
            }

            tabBrowser = getTabBrowser(getOwnerWindow(tab));
            if ( vAPI.fennec ) {
                tabBrowser.selectTab(tab);
            } else {
                tabBrowser.selectedTab = tab;
            }
            return;
        }
    }

    if ( details.active === undefined ) {
        details.active = true;
    }

    if ( details.tabId ) {
        for ( win in this.getWindows() ) {
            tab = this.getTabsForIds(details.tabId, win);
            if ( tab ) {
                getBrowserForTab(tab).loadURI(details.url);
                return;
            }
        }
    }

    win = Services.wm.getMostRecentWindow('navigator:browser');
    tabBrowser = getTabBrowser(win);

    if ( vAPI.fennec ) {
        tabBrowser.addTab(details.url, {selected: details.active !== false});
        // Note that it's impossible to move tabs on Fennec, so don't bother
        return;
    }

    if ( details.index === -1 ) {
        details.index = tabBrowser.browsers.indexOf(tabBrowser.selectedBrowser) + 1;
    }

    tab = tabBrowser.loadOneTab(details.url, {inBackground: !details.active});

    if ( details.index !== undefined ) {
        tabBrowser.moveTabTo(tab, details.index);
    }
};

/******************************************************************************/

vAPI.tabs._remove = function(tab, tabBrowser) {
    if ( vAPI.fennec ) {
        tabBrowser.closeTab(tab);
        return;
    }
    tabBrowser.removeTab(tab);
};

/******************************************************************************/

vAPI.tabs.remove = function(tabIds) {
    if ( !Array.isArray(tabIds) ) {
        tabIds = [tabIds];
    }

    for ( var win of this.getWindows() ) {
        var tabBrowser = getTabBrowser(win);
        var tabs = this.getTabsForIds(tabIds, tabBrowser);
        if ( !tabs ) {
            continue;
        }
        for ( var tab of tabs ) {
            this._remove(tab, tabBrowser);
        }
    }
};

/******************************************************************************/

vAPI.tabs.reload = function(tabId) {
    var tab = this.get(tabId);

    if ( !tab ) {
        return;
    }

    if ( vAPI.fennec ) {
        tab.browser.reload();
        return;
    }

    getOwnerWindow(tab).gBrowser.reloadTab(tab);
};

/******************************************************************************/

vAPI.tabs.select = function(tabId) {
    var tab = this.get(tabId);

    if ( !tab ) {
        return;
    }

    var tabBrowser = getTabBrowser(getOwnerWindow(tab));

    if (vAPI.fennec) {
        tabBrowser.selectTab(tab);
    } else {
        tabBrowser.selectedTab = tab;
    }
};

/******************************************************************************/

vAPI.tabs.injectScript = function(tabId, details, callback) {
    var tab = this.get(tabId);

    if ( !tab ) {
        return;
    }

    if ( typeof details.file !== 'string' ) {
        return;
    }

    details.file = vAPI.getURL(details.file);
    getBrowserForTab(tab).messageManager.sendAsyncMessage(
        location.host + ':broadcast',
        JSON.stringify({
            broadcast: true,
            channelName: 'vAPI',
            msg: {
                cmd: 'injectScript',
                details: details
            }
        })
    );

    if ( typeof callback === 'function' ) {
        setTimeout(callback, 13);
    }
};

/******************************************************************************/

vAPI.setIcon = function(tabId, iconStatus, badge) {
    // If badge is undefined, then setIcon was called from the TabSelect event
    var win = badge === undefined
        ? iconStatus
        : Services.wm.getMostRecentWindow('navigator:browser');
    var curTabId = vAPI.tabs.getTabId(getTabBrowser(win).selectedTab);
    var tb = vAPI.toolbarButton;

    // from 'TabSelect' event
    if ( tabId === undefined ) {
        tabId = curTabId;
    } else if ( badge !== undefined ) {
        tb.tabs[tabId] = { badge: badge, img: iconStatus === 'on' };
    }

    if ( tabId !== curTabId ) {
        return;
    }

    tb.updateState(win, tabId);
};

/******************************************************************************/

vAPI.messaging = {
    get globalMessageManager() {
        return Cc['@mozilla.org/globalmessagemanager;1']
                .getService(Ci.nsIMessageListenerManager);
    },
    frameScript: vAPI.getURL('frameScript.js'),
    listeners: {},
    defaultHandler: null,
    NOOPFUNC: function(){},
    UNHANDLED: 'vAPI.messaging.notHandled'
};

/******************************************************************************/

vAPI.messaging.listen = function(listenerName, callback) {
    this.listeners[listenerName] = callback;
};

/******************************************************************************/

vAPI.messaging.onMessage = function({target, data}) {
    var messageManager = target.messageManager;

    if ( !messageManager ) {
        // Message came from a popup, and its message manager is not usable.
        // So instead we broadcast to the parent window.
        messageManager = getOwnerWindow(
            target.webNavigation.QueryInterface(Ci.nsIDocShell).chromeEventHandler
        ).messageManager;
    }

    var channelNameRaw = data.channelName;
    var pos = channelNameRaw.indexOf('|');
    var channelName = channelNameRaw.slice(pos + 1);

    var callback = vAPI.messaging.NOOPFUNC;
    if ( data.requestId !== undefined ) {
        callback = CallbackWrapper.factory(
            messageManager,
            channelName,
            channelNameRaw.slice(0, pos),
            data.requestId
        ).callback;
    }

    var sender = {
        tab: {
            id: vAPI.tabs.getTabId(target)
        }
    };

    // Specific handler
    var r = vAPI.messaging.UNHANDLED;
    var listener = vAPI.messaging.listeners[channelName];
    if ( typeof listener === 'function' ) {
        r = listener(data.msg, sender, callback);
    }
    if ( r !== vAPI.messaging.UNHANDLED ) {
        return;
    }

    // Default handler
    r = vAPI.messaging.defaultHandler(data.msg, sender, callback);
    if ( r !== vAPI.messaging.UNHANDLED ) {
        return;
    }

    console.error('µBlock> messaging > unknown request: %o', data);

    // Unhandled:
    // Need to callback anyways in case caller expected an answer, or
    // else there is a memory leak on caller's side
    callback();
};

/******************************************************************************/

vAPI.messaging.setup = function(defaultHandler) {
    // Already setup?
    if ( this.defaultHandler !== null ) {
        return;
    }

    if ( typeof defaultHandler !== 'function' ) {
        defaultHandler = function(){ return vAPI.messaging.UNHANDLED; };
    }
    this.defaultHandler = defaultHandler;

    this.globalMessageManager.addMessageListener(
        location.host + ':background',
        this.onMessage
    );

    this.globalMessageManager.loadFrameScript(this.frameScript, true);

    cleanupTasks.push(function() {
        var gmm = vAPI.messaging.globalMessageManager;

        gmm.removeDelayedFrameScript(vAPI.messaging.frameScript);
        gmm.removeMessageListener(
            location.host + ':background',
            vAPI.messaging.onMessage
        );
    });
};

/******************************************************************************/

vAPI.messaging.broadcast = function(message) {
    this.globalMessageManager.broadcastAsyncMessage(
        location.host + ':broadcast',
        JSON.stringify({broadcast: true, msg: message})
    );
};

/******************************************************************************/

// This allows to avoid creating a closure for every single message which
// expects an answer. Having a closure created each time a message is processed
// has been always bothering me. Another benefit of the implementation here
// is to reuse the callback proxy object, so less memory churning.
//
// https://developers.google.com/speed/articles/optimizing-javascript
// "Creating a closure is significantly slower then creating an inner
//  function without a closure, and much slower than reusing a static
//  function"
//
// http://hacksoflife.blogspot.ca/2015/01/the-four-horsemen-of-performance.html
// "the dreaded 'uniformly slow code' case where every function takes 1%
//  of CPU and you have to make one hundred separate performance optimizations
//  to improve performance at all"
//
// http://jsperf.com/closure-no-closure/2

var CallbackWrapper = function(messageManager, channelName, listenerId, requestId) {
    this.callback = this.proxy.bind(this); // bind once
    this.init(messageManager, channelName, listenerId, requestId);
};

CallbackWrapper.junkyard = [];

CallbackWrapper.factory = function(messageManager, channelName, listenerId, requestId) {
    var wrapper = CallbackWrapper.junkyard.pop();
    if ( wrapper ) {
        wrapper.init(messageManager, channelName, listenerId, requestId);
        return wrapper;
    }
    return new CallbackWrapper(messageManager, channelName, listenerId, requestId);
};

CallbackWrapper.prototype.init = function(messageManager, channelName, listenerId, requestId) {
    this.messageManager = messageManager;
    this.channelName = channelName;
    this.listenerId = listenerId;
    this.requestId = requestId;
};

CallbackWrapper.prototype.proxy = function(response) {
    var message = JSON.stringify({
        requestId: this.requestId,
        channelName: this.channelName,
        msg: response !== undefined ? response : null
    });

    if ( this.messageManager.sendAsyncMessage ) {
        this.messageManager.sendAsyncMessage(this.listenerId, message);
    } else {
        this.messageManager.broadcastAsyncMessage(this.listenerId, message);
    }

    // Mark for reuse
    this.messageManager =
    this.channelName =
    this.requestId =
    this.listenerId = null;
    CallbackWrapper.junkyard.push(this);
};

/******************************************************************************/

var httpObserver = {
    classDescription: 'net-channel-event-sinks for ' + location.host,
    classID: Components.ID('{dc8d6319-5f6e-4438-999e-53722db99e84}'),
    contractID: '@' + location.host + '/net-channel-event-sinks;1',
    REQDATAKEY: location.host + 'reqdata',
    ABORT: Components.results.NS_BINDING_ABORTED,
    ACCEPT: Components.results.NS_SUCCEEDED,
    // Request types: https://developer.mozilla.org/en-US/docs/Mozilla/Tech/XPCOM/Reference/Interface/nsIContentPolicy#Constants
    MAIN_FRAME: Ci.nsIContentPolicy.TYPE_DOCUMENT,
    VALID_CSP_TARGETS: 1 << Ci.nsIContentPolicy.TYPE_DOCUMENT |
                       1 << Ci.nsIContentPolicy.TYPE_SUBDOCUMENT,
    typeMap: {
        1: 'other',
        2: 'script',
        3: 'image',
        4: 'stylesheet',
        5: 'object',
        6: 'main_frame',
        7: 'sub_frame',
        11: 'xmlhttprequest',
        12: 'object',
        14: 'font'
    },
    lastRequest: [{}, {}],

    get componentRegistrar() {
        return Components.manager.QueryInterface(Ci.nsIComponentRegistrar);
    },

    get categoryManager() {
        return Cc['@mozilla.org/categorymanager;1']
                .getService(Ci.nsICategoryManager);
    },

    QueryInterface: (function() {
        var {XPCOMUtils} = Cu.import('resource://gre/modules/XPCOMUtils.jsm', null);

        return XPCOMUtils.generateQI([
            Ci.nsIFactory,
            Ci.nsIObserver,
            Ci.nsIChannelEventSink,
            Ci.nsISupportsWeakReference
        ]);
    })(),

    createInstance: function(outer, iid) {
        if ( outer ) {
            throw Components.results.NS_ERROR_NO_AGGREGATION;
        }

        return this.QueryInterface(iid);
    },

    register: function() {
        Services.obs.addObserver(this, 'http-on-opening-request', true);
        Services.obs.addObserver(this, 'http-on-examine-response', true);

        this.componentRegistrar.registerFactory(
            this.classID,
            this.classDescription,
            this.contractID,
            this
        );
        this.categoryManager.addCategoryEntry(
            'net-channel-event-sinks',
            this.contractID,
            this.contractID,
            false,
            true
        );
    },

    unregister: function() {
        Services.obs.removeObserver(this, 'http-on-opening-request');
        Services.obs.removeObserver(this, 'http-on-examine-response');

        this.componentRegistrar.unregisterFactory(this.classID, this);
        this.categoryManager.deleteCategoryEntry(
            'net-channel-event-sinks',
            this.contractID,
            false
        );
    },

    handlePopup: function(URI, tabId, sourceTabId) {
        if ( !sourceTabId ) {
            return false;
        }

        if ( !URI.schemeIs('http') && !URI.schemeIs('https') ) {
            return false;
        }

        var result = vAPI.tabs.onPopup({
            tabId: tabId,
            sourceTabId: sourceTabId,
            url: URI.asciiSpec
        });

        return result === true;
    },

    handleRequest: function(channel, URI, details) {
        var onBeforeRequest = vAPI.net.onBeforeRequest;
        var type = this.typeMap[details.type] || 'other';

        if ( onBeforeRequest.types.has(type) === false ) {
            return false;
        }

        var result = onBeforeRequest.callback({
            frameId: details.frameId,
            hostname: URI.asciiHost,
            parentFrameId: details.parentFrameId,
            tabId: details.tabId,
            type: type,
            url: URI.asciiSpec
        });

        if ( !result || typeof result !== 'object' ) {
            return false;
        }

        if ( result.cancel === true ) {
            channel.cancel(this.ABORT);
            return true;
        }

        /*if ( result.redirectUrl ) {
            channel.redirectionLimit = 1;
            channel.redirectTo(
                Services.io.newURI(result.redirectUrl, null, null)
            );
            return true;
        }*/

        return false;
    },

    observe: function(channel, topic) {
        if ( !(channel instanceof Ci.nsIHttpChannel) ) {
            return;
        }
        
        var URI = channel.URI;
        var channelData, result;

        if ( topic === 'http-on-examine-response' ) {
            if ( !(channel instanceof Ci.nsIWritablePropertyBag) ) {
                return;
            }

            try {
<<<<<<< HEAD
                /*[
                    type,
                    tabId,
                    sourceTabId - given if it was a popup,
                    frameId,
                    parentFrameId
                ]*/
=======
>>>>>>> 1d3205ea
                channelData = channel.getProperty(this.REQDATAKEY);
            } catch (ex) {
                return;
            }

            if ( !channelData ) {
                return;
            }

            if ( (1 << channelData[4] & this.VALID_CSP_TARGETS) === 0 ) {
                return;
            }

            topic = 'Content-Security-Policy';

            try {
                result = channel.getResponseHeader(topic);
            } catch (ex) {
                result = null;
            }

            result = vAPI.net.onHeadersReceived.callback({
                hostname: URI.asciiHost,
                parentFrameId: channelData[1],
                responseHeaders: result ? [{name: topic, value: result}] : [],
                tabId: channelData[3],
                url: URI.asciiSpec
            });

            if ( result ) {
                channel.setResponseHeader(
                    topic,
                    result.responseHeaders.pop().value,
                    true
                );
            }

            return;
        }

        // http-on-opening-request

        var lastRequest = this.lastRequest[0];

        if ( lastRequest.url !== URI.spec ) {
            if ( this.lastRequest[1].url === URI.spec ) {
                lastRequest = this.lastRequest[1];
            } else {
                lastRequest.url = null;
            }
        }

        if ( lastRequest.url === null ) {
            lastRequest.type = channel.loadInfo && channel.loadInfo.contentPolicyType || 1;
            result = this.handleRequest(channel, URI, {
                tabId: vAPI.noTabId,
                type: lastRequest.type
            });

            if ( result === true ) {
                return;
            }

            if ( channel instanceof Ci.nsIWritablePropertyBag === false ) {
                return;
            }

            // Carry data for behind-the-scene redirects
            channel.setProperty(
                this.REQDATAKEY,
                [lastRequest.type, vAPI.noTabId, null, 0, -1]
            );
            return;
        }
        
        if ( lastRequest.type === this.MAIN_FRAME && lastRequest.frameId === 0 ) {
            vAPI.tabs.onNavigation({
                frameId: 0,
                tabId: lastRequest.tabId,
                url: URI.asciiSpec
            });
        }

        // Important! When loading file via XHR for mirroring,
        // the URL will be the same, so it could fall into an infinite loop
        lastRequest.url = null;

        if ( this.handleRequest(channel, URI, lastRequest) ) {
            return;
        }

        /*if ( vAPI.fennec && lastRequest.type === this.MAIN_FRAME ) {
            vAPI.tabs.onNavigation({
                frameId: 0,
                tabId: lastRequest.tabId,
                url: URI.asciiSpec
            });
        }*/

        // If request is not handled we may use the data in on-modify-request
        if ( channel instanceof Ci.nsIWritablePropertyBag ) {
<<<<<<< HEAD
            channel.setProperty(
                this.REQDATAKEY,
                [
                    lastRequest.type,
                    lastRequest.tabId,
                    sourceTabId,
                    lastRequest.frameId,
                    lastRequest.parentFrameId
                ]
            );
=======
            channel.setProperty(this.REQDATAKEY, [
                lastRequest.frameId,
                lastRequest.parentFrameId,
                lastRequest.sourceTabId,
                lastRequest.tabId,
                lastRequest.type
            ]);
>>>>>>> 1d3205ea
        }
    },

    // contentPolicy.shouldLoad doesn't detect redirects, this needs to be used
    asyncOnChannelRedirect: function(oldChannel, newChannel, flags, callback) {
        var result = this.ACCEPT;

        // If error thrown, the redirect will fail
        try {
            var URI = newChannel.URI;

            if ( !URI.schemeIs('http') && !URI.schemeIs('https') ) {
                return;
            }

            if ( !(oldChannel instanceof Ci.nsIWritablePropertyBag) ) {
                return;
            }

<<<<<<< HEAD
            // TODO: what if a behind-the-scene request is being redirected?
            // This data is present only for tabbed requests, so if this throws,
            // the redirection won't be evaluated and canceled (if necessary)
=======
>>>>>>> 1d3205ea
            var channelData = oldChannel.getProperty(this.REQDATAKEY);

            if ( this.handlePopup(URI, channelData[3], channelData[2]) ) {
                result = this.ABORT;
                return;
            }

            var details = {
                frameId: channelData[0],
                parentFrameId: channelData[1],
                tabId: channelData[3],
                type: channelData[4]
            };

            if ( this.handleRequest(newChannel, URI, details) ) {
                result = this.ABORT;
                return;
            }

            // Carry the data on in case of multiple redirects
            if ( newChannel instanceof Ci.nsIWritablePropertyBag ) {
                newChannel.setProperty(this.REQDATAKEY, channelData);
            }
        } catch (ex) {
            // console.error(ex);
        } finally {
            callback.onRedirectVerifyCallback(result);
        }
    }
};

/******************************************************************************/

vAPI.net = {};

/******************************************************************************/

vAPI.net.registerListeners = function() {
    // Since it's not used
    this.onBeforeSendHeaders = null;

    this.onBeforeRequest.types = new Set(this.onBeforeRequest.types);

    var shouldLoadListenerMessageName = location.host + ':shouldLoad';
    var shouldLoadListener = function(e) {
        var details = e.data;
        var tabId = vAPI.tabs.getTabId(e.target);
        var sourceTabId = null;

        // Popup candidate
        if ( details.openerURL ) {
            for ( var tab of vAPI.tabs.getAll() ) {
                var URI = tab.linkedBrowser.currentURI;

                // Probably isn't the best method to identify the source tab
                if ( URI.spec !== details.openerURL ) {
                    continue;
                }

                sourceTabId = vAPI.tabs.getTabId(tab);

                if ( sourceTabId === tabId ) {
                    sourceTabId = null;
                    continue;
                }

                URI = Services.io.newURI(details.url, null, null);

                if ( httpObserver.handlePopup(URI, tabId, sourceTabId) ) {
                    return;
                }

                break;
            }
        }

        var lastRequest = httpObserver.lastRequest;
        lastRequest[1] = lastRequest[0];
        lastRequest[0] = {
            frameId: details.frameId,
            parentFrameId: details.parentFrameId,
            sourceTabId: sourceTabId,
            tabId: tabId,
            type: details.type,
            url: details.url
        };
    };

    vAPI.messaging.globalMessageManager.addMessageListener(
        shouldLoadListenerMessageName,
        shouldLoadListener
    );

    httpObserver.register();

    cleanupTasks.push(function() {
        vAPI.messaging.globalMessageManager.removeMessageListener(
            shouldLoadListenerMessageName,
            shouldLoadListener
        );

        httpObserver.unregister();
    });
};

/******************************************************************************/

vAPI.toolbarButton = {
    id: location.host + '-button',
    type: 'view',
    viewId: location.host + '-panel',
    label: vAPI.app.name,
    tooltiptext: vAPI.app.name,
    tabs: {/*tabId: {badge: 0, img: boolean}*/}
};

if (vAPI.fennec) {
    // Menu UI
    vAPI.toolbarButton.menuItemIds = new WeakMap();

    vAPI.toolbarButton.getMenuItemLabel = function(tabId) {
        var label = this.label;
        if (tabId !== undefined) {
            var tabDetails = this.tabs[tabId];
            if (tabDetails) {
                if (tabDetails.img) {
                    if (tabDetails.badge) {
                        label = label + " (" + tabDetails.badge + ")";
                    }
                } else {
                    label = label + " (" + vAPI.i18n("fennecMenuItemBlockingOff") + ")";
                }
            }
        }
        return label;
    }

    vAPI.toolbarButton.init = function() {
        // Only actually expecting one window under Fennec (note, not tabs, windows)
        for (var win of vAPI.tabs.getWindows()) {
            this.addToWindow(win, this.getMenuItemLabel());
        }

        cleanupTasks.push(this.cleanUp);
    }

    vAPI.toolbarButton.addToWindow = function(win, label) {
        var id = win.NativeWindow.menu.add({
            name: label,
            callback: this.onClick
        });
        this.menuItemIds.set(win, id);
    }

    vAPI.toolbarButton.cleanUp = function() {
        for (var win of vAPI.tabs.getWindows()) {
            vAPI.toolbarButton.removeFromWindow(win);
        }
    }

    vAPI.toolbarButton.removeFromWindow = function(win) {
        var id = this.menuItemIds.get(win);
        if (id) {
            win.NativeWindow.menu.remove(id);
            this.menuItemIds.delete(win);
        }
    }

    vAPI.toolbarButton.updateState = function (win, tabId) {
        var id = this.menuItemIds.get(win);
        if (!id) {
            return;
        }
        win.NativeWindow.menu.update(id, { name: this.getMenuItemLabel(tabId) });
    }

    vAPI.toolbarButton.onClick = function() {
        var win = Services.wm.getMostRecentWindow('navigator:browser');
        var curTabId = vAPI.tabs.getTabId(getTabBrowser(win).selectedTab);
        vAPI.tabs.open({ url: vAPI.getURL("popup.html?tabId=" + curTabId), index: -1, select: true });
    }
} else {
    // Toolbar button UI

    /******************************************************************************/

    vAPI.toolbarButton.init = function() {
        var CustomizableUI;
        try {
            CustomizableUI = Cu.import('resource:///modules/CustomizableUI.jsm', null).CustomizableUI;
        } catch (ex) {
            return;
        }

        this.defaultArea = CustomizableUI.AREA_NAVBAR;
        this.styleURI = [
            '#' + this.id + ' {',
                'list-style-image: url(',
                    vAPI.getURL('img/browsericons/icon16-off.svg'),
                ');',
            '}',
            '#' + this.viewId + ', #' + this.viewId + ' > iframe {',
                'width: 160px;',
                'height: 290px;',
                'overflow: hidden !important;',
            '}'
        ];

        var platformVersion = Services.appinfo.platformVersion;

        if ( Services.vc.compare(platformVersion, '36.0') < 0 ) {
            this.styleURI.push(
                '#' + this.id + '[badge]:not([badge=""])::after {',
                    'position: absolute;',
                    'margin-left: -16px;',
                    'margin-top: 3px;',
                    'padding: 1px 2px;',
                    'font-size: 9px;',
                    'font-weight: bold;',
                    'color: #fff;',
                    'background: #666;',
                    'content: attr(badge);',
                '}'
            );
        } else {
            this.CUIEvents = {};

            this.CUIEvents.onCustomizeEnd = function() {
                var wId = vAPI.toolbarButton.id;
                var buttonInPanel = CustomizableUI.getWidget(wId).areaType === CustomizableUI.TYPE_MENU_PANEL;

                for ( var win of vAPI.tabs.getWindows() ) {
                    var button = win.document.getElementById(wId);
                    if ( buttonInPanel ) {
                        button.classList.remove('badged-button');
                        continue;
                    }
                    if ( button === null ) {
                        continue;
                    }
                    button.classList.add('badged-button');
                }

                if ( buttonInPanel ) {
                    return;
                }

                // Anonymous elements need some time to be reachable
                setTimeout(this.updateBadgeStyle, 250);
            }.bind(this.CUIEvents);

            this.CUIEvents.updateBadgeStyle = function() {
                var css = [
                    'background: #666',
                    'color: #fff'
                ].join(';');

                for ( var win of vAPI.tabs.getWindows() ) {
                    var button = win.document.getElementById(vAPI.toolbarButton.id);
                    if ( button === null ) {
                        continue;
                    }
                    var badge = button.ownerDocument.getAnonymousElementByAttribute(
                        button,
                        'class',
                        'toolbarbutton-badge'
                    );
                    if ( !badge ) {
                        return;
                    }

                    badge.style.cssText = css;
                }
            };

            this.onCreated = function(button) {
                button.setAttribute('badge', '');
                setTimeout(this.CUIEvents.onCustomizeEnd, 250);
            };

            CustomizableUI.addListener(this.CUIEvents);
        }

        this.styleURI = Services.io.newURI(
            'data:text/css,' + encodeURIComponent(this.styleURI.join('')),
            null,
            null
        );

        this.closePopup = function({target}) {
            CustomizableUI.hidePanelForNode(
                target.ownerDocument.getElementById(vAPI.toolbarButton.viewId)
            );
        };

        CustomizableUI.createWidget(this);
        vAPI.messaging.globalMessageManager.addMessageListener(
            location.host + ':closePopup',
            this.closePopup
        );

        cleanupTasks.push(function() {
            if ( this.CUIEvents ) {
                CustomizableUI.removeListener(this.CUIEvents);
            }

            CustomizableUI.destroyWidget(this.id);
            vAPI.messaging.globalMessageManager.removeMessageListener(
                location.host + ':closePopup',
                this.closePopup
            );

            for ( var win of vAPI.tabs.getWindows() ) {
                var panel = win.document.getElementById(this.viewId);
                panel.parentNode.removeChild(panel);
                win.QueryInterface(Ci.nsIInterfaceRequestor)
                    .getInterface(Ci.nsIDOMWindowUtils)
                    .removeSheet(this.styleURI, 1);
            }
        }.bind(this));
    };

    /******************************************************************************/

    vAPI.toolbarButton.onBeforeCreated = function(doc) {
        var panel = doc.createElement('panelview');
        panel.setAttribute('id', this.viewId);

        var iframe = doc.createElement('iframe');
        iframe.setAttribute('type', 'content');

        doc.getElementById('PanelUI-multiView')
            .appendChild(panel)
            .appendChild(iframe);

        var updateTimer = null;
        var delayedResize = function() {
        if ( updateTimer ) {
                return;
            }

            updateTimer = setTimeout(resizePopup, 10);
        };
        var resizePopup = function() {
            updateTimer = null;
            var body = iframe.contentDocument.body;
            panel.parentNode.style.maxWidth = 'none';
            // https://github.com/gorhill/uBlock/issues/730
            // Voodoo programming: this recipe works
            panel.style.height = iframe.style.height = body.clientHeight.toString() + 'px';
            panel.style.width = iframe.style.width = body.clientWidth.toString() + 'px';
        if ( iframe.clientHeight !== body.clientHeight || iframe.clientWidth !== body.clientWidth ) {
                delayedResize();
            }
        };
        var onPopupReady = function() {
            var win = this.contentWindow;

        if ( !win || win.location.host !== location.host ) {
                return;
            }

            new win.MutationObserver(delayedResize).observe(win.document.body, {
                attributes: true,
                characterData: true,
                subtree: true
            });

            delayedResize();
        };

        iframe.addEventListener('load', onPopupReady, true);

        doc.defaultView.QueryInterface(Ci.nsIInterfaceRequestor)
            .getInterface(Ci.nsIDOMWindowUtils)
            .loadSheet(this.styleURI, 1);
    };

    /******************************************************************************/

    vAPI.toolbarButton.onViewShowing = function({target}) {
        target.firstChild.setAttribute('src', vAPI.getURL('popup.html'));
    };

    /******************************************************************************/

    vAPI.toolbarButton.onViewHiding = function({target}) {
        target.parentNode.style.maxWidth = '';
        target.firstChild.setAttribute('src', 'about:blank');
    };

    vAPI.toolbarButton.updateState = function(win, tabId) {
        var button = win.document.getElementById(this.id);

        if ( !button ) {
            return;
        }

        var icon = this.tabs[tabId];
        button.setAttribute('badge', icon && icon.badge || '');

        if ( !icon || !icon.img ) {
            icon = '';
        }
        else {
            icon = 'url(' + vAPI.getURL('img/browsericons/icon16.svg') + ')';
        }

        button.style.listStyleImage = icon;
    }
}

/******************************************************************************/

vAPI.toolbarButton.init();

/******************************************************************************/

vAPI.contextMenu = {
    contextMap: {
        frame: 'inFrame',
        link: 'onLink',
        image: 'onImage',
        audio: 'onAudio',
        video: 'onVideo',
        editable: 'onEditableArea'
    }
};

/******************************************************************************/

vAPI.contextMenu.displayMenuItem = function({target}) {
    var doc = target.ownerDocument;
    var gContextMenu = doc.defaultView.gContextMenu;

    if ( !gContextMenu.browser ) {
        return;
    }

    var menuitem = doc.getElementById(vAPI.contextMenu.menuItemId);
    var currentURI = gContextMenu.browser.currentURI;

    // https://github.com/gorhill/uBlock/issues/105
    // TODO: Should the element picker works on any kind of pages?
    if ( !currentURI.schemeIs('http') && !currentURI.schemeIs('https') ) {
        menuitem.hidden = true;
        return;
    }

    var ctx = vAPI.contextMenu.contexts;

    if ( !ctx ) {
        menuitem.hidden = false;
        return;
    }

    var ctxMap = vAPI.contextMenu.contextMap;

    for ( var context of ctx ) {
        if ( context === 'page' && !gContextMenu.onLink && !gContextMenu.onImage
            && !gContextMenu.onEditableArea && !gContextMenu.inFrame
            && !gContextMenu.onVideo && !gContextMenu.onAudio ) {
            menuitem.hidden = false;
            return;
        }

        if ( gContextMenu[ctxMap[context]] ) {
            menuitem.hidden = false;
            return;
        }
    }

    menuitem.hidden = true;
};

/******************************************************************************/

vAPI.contextMenu.register = function(doc) {
    if ( !this.menuItemId ) {
        return;
    }

    if ( vAPI.fennec ) {
        // TODO https://developer.mozilla.org/en-US/Add-ons/Firefox_for_Android/API/NativeWindow/contextmenus/add
        /*var nativeWindow = doc.defaultView.NativeWindow;
        contextId = nativeWindow.contextmenus.add(
            this.menuLabel,
            nativeWindow.contextmenus.linkOpenableContext,
            this.onCommand
        );*/
        return;
    }

    var contextMenu = doc.getElementById('contentAreaContextMenu');
    var menuitem = doc.createElement('menuitem');
    menuitem.setAttribute('id', this.menuItemId);
    menuitem.setAttribute('label', this.menuLabel);
    menuitem.setAttribute('image', vAPI.getURL('img/browsericons/icon16.svg'));
    menuitem.setAttribute('class', 'menuitem-iconic');
    menuitem.addEventListener('command', this.onCommand);
    contextMenu.addEventListener('popupshowing', this.displayMenuItem);
    contextMenu.insertBefore(menuitem, doc.getElementById('inspect-separator'));
};

/******************************************************************************/

vAPI.contextMenu.unregister = function(doc) {
    if ( !this.menuItemId ) {
        return;
    }

    if ( vAPI.fennec ) {
        // TODO
        return;
    }

    var menuitem = doc.getElementById(this.menuItemId);
    var contextMenu = menuitem.parentNode;
    menuitem.removeEventListener('command', this.onCommand);
    contextMenu.removeEventListener('popupshowing', this.displayMenuItem);
    contextMenu.removeChild(menuitem);
};

/******************************************************************************/

vAPI.contextMenu.create = function(details, callback) {
    this.menuItemId = details.id;
    this.menuLabel = details.title;
    this.contexts = details.contexts;

    if ( Array.isArray(this.contexts) && this.contexts.length ) {
        this.contexts = this.contexts.indexOf('all') === -1 ? this.contexts : null;
    } else {
        // default in Chrome
        this.contexts = ['page'];
    }

    this.onCommand = function() {
        var gContextMenu = getOwnerWindow(this).gContextMenu;
        var details = {
            menuItemId: this.id
        };

        if ( gContextMenu.inFrame ) {
            details.tagName = 'iframe';
            // Probably won't work with e10s
            details.frameUrl = gContextMenu.focusedWindow.location.href;
        } else if ( gContextMenu.onImage ) {
            details.tagName = 'img';
            details.srcUrl = gContextMenu.mediaURL;
        } else if ( gContextMenu.onAudio ) {
            details.tagName = 'audio';
            details.srcUrl = gContextMenu.mediaURL;
        } else if ( gContextMenu.onVideo ) {
            details.tagName = 'video';
            details.srcUrl = gContextMenu.mediaURL;
        } else if ( gContextMenu.onLink ) {
            details.tagName = 'a';
            details.linkUrl = gContextMenu.linkURL;
        }

        callback(details, {
            id: vAPI.tabs.getTabId(gContextMenu.browser),
            url: gContextMenu.browser.currentURI.asciiSpec
        });
    };

    for ( var win of vAPI.tabs.getWindows() ) {
        this.register(win.document);
    }
};

/******************************************************************************/

vAPI.lastError = function() {
    return null;
};

/******************************************************************************/

// This is called only once, when everything has been loaded in memory after
// the extension was launched. It can be used to inject content scripts
// in already opened web pages, to remove whatever nuisance could make it to
// the web pages before uBlock was ready.

vAPI.onLoadAllCompleted = function() {};

/******************************************************************************/

// Likelihood is that we do not have to punycode: given punycode overhead,
// it's faster to check and skip than do it unconditionally all the time.

var punycodeHostname = punycode.toASCII;
var isNotASCII = /[^\x21-\x7F]/;

vAPI.punycodeHostname = function(hostname) {
    return isNotASCII.test(hostname) ? punycodeHostname(hostname) : hostname;
};

vAPI.punycodeURL = function(url) {
    if ( isNotASCII.test(url) ) {
        return Services.io.newURI(url, null, null).asciiSpec;
    }
    return url;
};

/******************************************************************************/

// clean up when the extension is disabled

window.addEventListener('unload', function() {
    for ( var cleanup of cleanupTasks ) {
        cleanup();
    }

    // frameModule needs to be cleared too
    var frameModule = {};
    Cu.import(vAPI.getURL('frameModule.js'), frameModule);
    frameModule.contentObserver.unregister();
    Cu.unload(vAPI.getURL('frameModule.js'));
});

/******************************************************************************/

})();

/******************************************************************************/<|MERGE_RESOLUTION|>--- conflicted
+++ resolved
@@ -349,31 +349,6 @@
             url: location.asciiSpec
         });
     },
-<<<<<<< HEAD
-=======
-
-    onFennecLocationChange: function({target: doc}) {
-        // Fennec "equivalent" to onLocationChange
-        // note that DOMTitleChanged is selected as it fires very early
-        // (before DOMContentLoaded), and it does fire even if there is no title
-
-        var win = doc.defaultView;
-        if ( win !== win.top ) {
-            return;
-        }
-
-        var loc = win.location;
-        /*if ( loc.protocol === 'http' || loc.protocol === 'https' ) {
-            return;
-        }*/
-
-        vAPI.tabs.onNavigation({
-            frameId: 0,
-            tabId: getOwnerWindow(win).BrowserApp.getTabForWindow(win).id,
-            url: Services.io.newURI(loc.href, null, null).asciiSpec
-        });
-    }
->>>>>>> 1d3205ea
 };
 
 /******************************************************************************/
@@ -590,14 +565,6 @@
 
     var browser = getBrowserForTab(tab);
     var tabBrowser = getTabBrowser(win);
-<<<<<<< HEAD
-    var tabIndex = vAPI.fennec
-        ? tabBrowser.tabs.indexOf(tab)
-        : tabBrowser.browsers.indexOf(browser);
-    var tabTitle = vAPI.fennec
-        ? browser.contentTitle
-        : tab.label;
-=======
     var tabIndex, tabTitle;
     if ( vAPI.fennec ) {
         tabIndex = tabBrowser.tabs.indexOf(tab);
@@ -606,7 +573,6 @@
         tabIndex = tabBrowser.browsers.indexOf(browser);
         tabTitle = tab.label;
     }
->>>>>>> 1d3205ea
 
     callback({
         id: tabId,
@@ -1188,16 +1154,6 @@
             }
 
             try {
-<<<<<<< HEAD
-                /*[
-                    type,
-                    tabId,
-                    sourceTabId - given if it was a popup,
-                    frameId,
-                    parentFrameId
-                ]*/
-=======
->>>>>>> 1d3205ea
                 channelData = channel.getProperty(this.REQDATAKEY);
             } catch (ex) {
                 return;
@@ -1272,8 +1228,16 @@
             );
             return;
         }
-        
-        if ( lastRequest.type === this.MAIN_FRAME && lastRequest.frameId === 0 ) {
+
+        // Important! When loading file via XHR for mirroring,
+        // the URL will be the same, so it could fall into an infinite loop
+        lastRequest.url = null;
+
+        if ( this.handleRequest(channel, URI, lastRequest) ) {
+            return;
+        }
+
+        if ( vAPI.fennec && lastRequest.type === this.MAIN_FRAME && lastRequest.frameId === 0 ) {
             vAPI.tabs.onNavigation({
                 frameId: 0,
                 tabId: lastRequest.tabId,
@@ -1281,36 +1245,8 @@
             });
         }
 
-        // Important! When loading file via XHR for mirroring,
-        // the URL will be the same, so it could fall into an infinite loop
-        lastRequest.url = null;
-
-        if ( this.handleRequest(channel, URI, lastRequest) ) {
-            return;
-        }
-
-        /*if ( vAPI.fennec && lastRequest.type === this.MAIN_FRAME ) {
-            vAPI.tabs.onNavigation({
-                frameId: 0,
-                tabId: lastRequest.tabId,
-                url: URI.asciiSpec
-            });
-        }*/
-
         // If request is not handled we may use the data in on-modify-request
         if ( channel instanceof Ci.nsIWritablePropertyBag ) {
-<<<<<<< HEAD
-            channel.setProperty(
-                this.REQDATAKEY,
-                [
-                    lastRequest.type,
-                    lastRequest.tabId,
-                    sourceTabId,
-                    lastRequest.frameId,
-                    lastRequest.parentFrameId
-                ]
-            );
-=======
             channel.setProperty(this.REQDATAKEY, [
                 lastRequest.frameId,
                 lastRequest.parentFrameId,
@@ -1318,7 +1254,6 @@
                 lastRequest.tabId,
                 lastRequest.type
             ]);
->>>>>>> 1d3205ea
         }
     },
 
@@ -1338,12 +1273,6 @@
                 return;
             }
 
-<<<<<<< HEAD
-            // TODO: what if a behind-the-scene request is being redirected?
-            // This data is present only for tabbed requests, so if this throws,
-            // the redirection won't be evaluated and canceled (if necessary)
-=======
->>>>>>> 1d3205ea
             var channelData = oldChannel.getProperty(this.REQDATAKEY);
 
             if ( this.handlePopup(URI, channelData[3], channelData[2]) ) {
